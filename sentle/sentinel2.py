import itertools
import multiprocessing as mp
import warnings

import numpy as np
import pandas as pd
import rasterio
import scipy.ndimage as sc
from rasterio import transform, warp, windows
from rasterio.crs import CRS
from rasterio.enums import Resampling
from shapely.geometry import Polygon, box

from .cloud_mask import (S2_cloud_mask_band, S2_cloud_prob_bands,
                         worker_get_cloud_mask)
<<<<<<< HEAD
from .const import S2_RAW_BAND_RESOLUTION, S2_RAW_BANDS, S2_subtile_size
from .reproject_util import (bounds_from_transform_height_width_res,
                             calculate_aligned_transform, recrop_write_window)
=======
from .const import *
from .nbar import get_c_factor_value
from .reproject_util import *
>>>>>>> 6d5a0f47
from .snow_mask import S2_snow_mask_band, compute_potential_snow_layer


def obtain_subtiles(target_crs: CRS, left: float, bottom: float, right: float,
                    top: float, s2grid):
    """Retrieves the sentinel subtiles that intersect the with the specified
    bounds. The bounds are interpreted based on the given target_crs.
    """

    # TODO make it possible to not only use naive bounds but also MultiPolygons

    # check if supplied sub_tile_width makes sense
    assert (S2_subtile_size >= 16) and (
        S2_subtile_size
        <= 10980), "S2_subtile_size needs to within 16 and 10980"
    assert (
        10980 %
        S2_subtile_size) == 0, "S2_subtile_size needs to be a divisor of 10980"

    # convert bounds to sentinel grid crs
    transformed_bounds = Polygon(*warp.transform_geom(
        src_crs=target_crs,
        dst_crs=s2grid.crs,
        geom=box(left, bottom, right, top))["coordinates"])

    # extract overlapping sentinel tiles
    s2grid = s2grid[s2grid["geometry"].intersects(transformed_bounds)].copy()

    general_subtile_windows = [
        windows.Window(col_off=col_off,
                       row_off=row_off,
                       width=S2_subtile_size,
                       height=S2_subtile_size)
        for col_off, row_off in itertools.product(
            np.arange(0, 10980, S2_subtile_size),
            np.arange(0, 10980, S2_subtile_size))
    ]

    # reproject s2 footprint to local utm footprint
    s2grid["s2_footprint_utm"] = s2grid[[
        "geometry", "crs"
    ]].apply(lambda ser: Polygon(*warp.transform_geom(
        src_crs=s2grid.crs, dst_crs=ser["crs"], geom=ser["geometry"].geoms[0])[
            "coordinates"]),
             axis=1)

    # obtain transform of each sentinel 2 tile in local utm crs
    s2grid["tile_transform"] = s2grid["s2_footprint_utm"].apply(
        lambda x: transform.from_bounds(*x.bounds, width=10980, height=10980))

    # convert read window to polygon in S2 local CRS, then transform to
    # s2grid.crs and check overlap with transformed bounds
    s2grid["intersecting_windows"] = s2grid[["tile_transform", "crs"]].apply(
        lambda ser: [
            win_subtile for win_subtile in general_subtile_windows
            if transformed_bounds.intersects(
                Polygon(*warp.transform_geom(
                    src_crs=ser["crs"],
                    dst_crs=s2grid.crs,
                    geom=box(*windows.bounds(win_subtile, ser["tile_transform"]
                                             )))["coordinates"]))
        ],
        axis=1)

    # each line contains one subtile of a sentinel that we want to download and
    # process because it intersects the specified bounds to download
    s2grid = s2grid.explode("intersecting_windows")

    # remove sentinel tiles that do not intersect with the bounds
    # this can happen in edge cases
    s2grid = s2grid.dropna(subset=["intersecting_windows"])

    # only keep columns that we also need later
    return s2grid[['name', 'intersecting_windows']]


def process_S2_subtile(
    intersecting_windows,
    stac_item,
    timestamp,
    target_crs: CRS,
    target_resolution: float,
    ptile_transform,
    ptile_width: int,
    ptile_height: int,
    S2_mask_snow: bool,
    S2_cloud_classification: bool,
    S2_cloud_classification_device: str,
    S2_nbar: bool,
    cloud_request_queue: mp.Queue,
    cloud_response_queue: mp.Queue,
):
    """Processes a single sentinel 2 subtile. This includes downloading the
    data, reprojecting it to the target_crs and target_resolution, applying
    cloud and snow masks and computing NBAR if requested. The function returns
    the reprojected subtile, the write window and the band names of the
    reprojected subtile.
    """

    # init array that needs to be filled
    subtile_array = np.empty(
        (len(S2_RAW_BANDS), S2_subtile_size, S2_subtile_size),
        dtype=np.float32)
    band_names = S2_RAW_BANDS.copy()

    # save CRS of downloaded sentinel tiles
    s2_crs = None
    # save transformation of sentinel tile for later processing
    s2_tile_transform = None
    # retrieve each band for subtile in sentinel tile
    for i, band in enumerate(S2_RAW_BANDS):
        href = stac_item.assets[band].href
        try:
            with rasterio.open(href) as dr:

                # convert read window respective to tile resolution
                # (lower resolution -> fewer pixels for same area)
                factor = S2_RAW_BAND_RESOLUTION[band] // 10
                orig_win = intersecting_windows
                read_window = windows.Window(orig_win.col_off // factor,
                                             orig_win.row_off // factor,
                                             orig_win.width // factor,
                                             orig_win.height // factor)

                # read subtile and directly upsample to 10m resolution using
                # nearest-neighbor (default)
                read_data = dr.read(indexes=1,
                                    window=read_window,
                                    out_shape=(S2_subtile_size,
                                               S2_subtile_size),
                                    out_dtype=np.float32)

                # harmonization
                if float(
                        stac_item.properties["s2:processing_baseline"]) >= 4.0:
                    # adjust reflectance for non-zero values
                    read_data[read_data != 0] -= 1000

                # save
                subtile_array[i] = read_data

                # save and validate epsg
                assert (s2_crs is None) or (
                    s2_crs == dr.crs), "CRS mismatch within one sentinel tile"
                s2_crs = dr.crs

                # save transform for a 10m band tile
                if band == "B02":
                    s2_tile_transform = dr.transform
        except rasterio.errors.RasterioIOError as e:
            print("Failed to read from stac repository.", type(e))
            print("This is a planetary computer issue, not a sentle issue")
            print("Asset", band, href)

    # in this case we have no data for this subtile
    if s2_tile_transform is None:
        return None, None, None

    # determine bounds based on subtile window and tile transform
    subtile_bounds_utm = windows.bounds(intersecting_windows,
                                        s2_tile_transform)
    assert (
        subtile_bounds_utm[2] - subtile_bounds_utm[0]
    ) // 10 == S2_subtile_size, "mismatch between subtile size and bounds on x-axis"
    assert (
        subtile_bounds_utm[3] - subtile_bounds_utm[1]
    ) // 10 == S2_subtile_size, "mismatch between subtile size and bounds on y-axis"

    if S2_cloud_classification:
        # this waits for the cloud mask to be computed in the service
        result_probs = worker_get_cloud_mask(
            array=subtile_array,
            request_queue=cloud_request_queue,
            response_queue=cloud_response_queue)
        band_names += S2_cloud_prob_bands
        subtile_array = np.concatenate([subtile_array, result_probs])

    if S2_nbar:
        # needs to happen at a per-item level after after clouds were detected
        c = get_c_factor_value(stac_item, s2_crs, subtile_bounds_utm)

        # apply c-factor to array
        subtile_array[S2_NBAR_INDICES_RAW_BANDS] *= c

    # 3 reproject to target_crs for each band
    # determine transform --> round to target resolution so that reprojected
    # subtiles align across subtiles
    subtile_repr_transform, subtile_repr_height, subtile_repr_width = calculate_aligned_transform(
        src_crs=s2_crs,
        dst_crs=target_crs,
        width=subtile_array.shape[1],
        height=subtile_array.shape[0],
        left=subtile_bounds_utm[0],
        bottom=subtile_bounds_utm[1],
        right=subtile_bounds_utm[2],
        top=subtile_bounds_utm[3],
        tres=target_resolution)

    # billinear reprojection for everything
    subtile_array_repr = np.empty(
        (len(band_names), subtile_repr_height, subtile_repr_width),
        dtype=np.float32)
    warp.reproject(source=subtile_array,
                   destination=subtile_array_repr,
                   src_transform=transform.from_bounds(*subtile_bounds_utm,
                                                       width=S2_subtile_size,
                                                       height=S2_subtile_size),
                   src_crs=s2_crs,
                   dst_crs=target_crs,
                   src_nodata=0,
                   dst_nodata=0,
                   dst_transform=subtile_repr_transform,
                   resampling=Resampling.bilinear)
    # explicit clear
    del subtile_array

    # compute bounds in target crs based on rounded transform
    subtile_bounds_tcrs = bounds_from_transform_height_width_res(
        tf=subtile_repr_transform,
        height=subtile_repr_height,
        width=subtile_repr_width,
        resolution=target_resolution)

    # figure out where to write the subtile within the overall bounds
    write_win = windows.from_bounds(
        *subtile_bounds_tcrs,
        transform=ptile_transform).round_offsets().round_lengths()

    write_win, local_win = recrop_write_window(write_win, ptile_height,
                                               ptile_width)

    # crop subtile_array based on computed local win because it could overlap
    # with the overall bounds
    subtile_array_repr = subtile_array_repr[:, local_win.
                                            row_off:local_win.height +
                                            local_win.row_off, local_win.
                                            col_off:local_win.col_off +
                                            local_win.width]

    return subtile_array_repr, write_win, band_names


def process_ptile_S2_dispatcher(
    target_crs: CRS,
    target_resolution: float,
    S2_cloud_classification_device: str,
    time_composite_freq: str,
    S2_apply_snow_mask: bool,
    S2_apply_cloud_mask: bool,
    S2_bands_to_save,
    ptile_height,
    ptile_width,
    ptile_transform,
    item_list,
    ts,
    bound_left,
    bound_right,
    bound_bottom,
    bound_top,
    S2_mask_snow: bool,
    S2_cloud_classification: bool,
    S2_return_cloud_probabilities: bool,
    S2_nbar: bool,
    S2_subtiles,
    cloud_request_queue: mp.Queue,
    cloud_response_queue: mp.Queue,
):

    items = pd.DataFrame()
    items["item"] = item_list
    items["tile"] = items["item"].apply(lambda x: x.properties["s2:mgrs_tile"])
    items["ts"] = items["item"].apply(lambda x: x.datetime)

    # intiate one array representing the entire subtile for that timestamp
    ptile_array = np.full(shape=(len(S2_bands_to_save), ptile_height,
                                 ptile_width),
                          fill_value=0,
                          dtype=np.float32)

    # also dont need to perform aggreation if we only have one item
    perform_aggregation = (time_composite_freq is not None) and (len(item_list)
                                                                 > 1)

    if perform_aggregation:
        # count how many values we add per pixel to compute mean later
        ptile_array_count = np.full(shape=(len(S2_bands_to_save), ptile_height,
                                           ptile_width),
                                    fill_value=0,
                                    dtype=np.uint8)

    ptile_array_bands = None
    timestamps_it = items["ts"].drop_duplicates().tolist()
    for ts in timestamps_it:
        ptile_timestamp, ptile_array_bands = process_ptile_S2(
            timestamp=ts,
            target_crs=target_crs,
            target_resolution=target_resolution,
            S2_cloud_classification=S2_cloud_classification,
            S2_cloud_classification_device=S2_cloud_classification_device,
            S2_mask_snow=S2_mask_snow,
            S2_return_cloud_probabilities=S2_return_cloud_probabilities,
            S2_nbar=S2_nbar,
            subtiles=S2_subtiles,
            ptile_transform=ptile_transform,
            ptile_width=ptile_width,
            ptile_height=ptile_height,
            items=items[items["ts"] == ts],
            cloud_request_queue=cloud_request_queue,
            cloud_response_queue=cloud_response_queue,
        )

        # this happens when the href is not available in subtile -> planetary
        # computer issue
        if ptile_timestamp is None:
            continue

        # replace nans with zero, to that sum works properly
        ptile_timestamp = np.nan_to_num(ptile_timestamp, 0)

        # apply masks and drop classification layers if doing temporal aggregation
        if S2_apply_snow_mask:
            snow_index = ptile_array_bands.index(S2_snow_mask_band)
            ptile_timestamp *= ptile_timestamp[snow_index]

            if time_composite_freq is not None:
                ptile_timestamp = np.delete(ptile_timestamp,
                                            snow_index,
                                            axis=0)

        if S2_apply_cloud_mask:
            cloud_index = ptile_array_bands.index(S2_cloud_mask_band)
            ptile_timestamp *= (ptile_timestamp[cloud_index] == 0)

            if time_composite_freq is not None:
                ptile_timestamp = np.delete(ptile_timestamp,
                                            cloud_index,
                                            axis=0)

        # save new data
        ptile_array += ptile_timestamp

        if perform_aggregation:
            # count where we added data
            ptile_array_count += ptile_timestamp != 0

    if ptile_array_bands is None:
        return None

    if time_composite_freq is not None:
        if S2_snow_mask_band in ptile_array_bands:
            ptile_array_bands.remove(S2_snow_mask_band)
        if S2_cloud_mask_band in ptile_array_bands:
            ptile_array_bands.remove(S2_cloud_mask_band)

    if perform_aggregation:
        # compute mean based on sum and count for each pixel
        with warnings.catch_warnings():
            # filter out divide by zero warning, this is expected here
            warnings.simplefilter("ignore")
            ptile_array /= ptile_array_count

    # ... and set all such pixels to nan (of which some are already nan because
    # of divide by zero)
    # determine nodata mask based on where values are zero -> mean nodata for S2...
    # (need to do this here, because after computing mean there will be nans
    # from divide by zero)
    ptile_array[:,
                np.any(ptile_array[
                    [ptile_array_bands.index(band)
                     for band in S2_RAW_BANDS]] == 0,
                       axis=0)] = np.nan

    return ptile_array


def process_ptile_S2(
    timestamp,
    target_crs: CRS,
    target_resolution: float,
    S2_cloud_classification_device: str,
    subtiles,
    ptile_transform,
    ptile_height,
    ptile_width,
    cloud_request_queue,
    cloud_response_queue,
    items,
    S2_mask_snow: bool,
    S2_cloud_classification: bool,
    S2_return_cloud_probabilities: bool,
    S2_nbar: bool,
):
    # cloud classification layer and snow mask is added later
    num_bands = len(S2_RAW_BANDS)

    if S2_cloud_classification:
        # we need the probs here, will remove when returning
        num_bands += 4

    # intiate one array representing the entire subtile for that timestamp
    subtile_array = np.full(shape=(num_bands, ptile_height, ptile_width),
                            fill_value=0,
                            dtype=np.float32)

    # count how many values we add per pixel to compute mean later
    subtile_array_count = np.full(shape=(num_bands, ptile_height, ptile_width),
                                  fill_value=0,
                                  dtype=np.uint8)

    subtile_array_bands = None
    for st in subtiles.itertuples(index=False, name="subtile"):
        # filter items by sentinel tile name
        subdf = items[items["tile"] == st.name]

        if subdf.empty:
            # can happen with orbit edges, because we filter stac with bounds
            continue

        # NOTE it is possible that multiple items are returned for one
        # timestamp and a sentinel tile. These are duplicates and a bug in
        # sentinel2 repository
        stac_item = subdf["item"].iloc[0]

        subtile_array_ret, write_win, subtile_array_bands = process_S2_subtile(
            intersecting_windows=st.intersecting_windows,
            stac_item=stac_item,
            timestamp=timestamp,
            target_crs=target_crs,
            target_resolution=target_resolution,
            ptile_transform=ptile_transform,
            ptile_width=ptile_width,
            ptile_height=ptile_height,
            S2_mask_snow=S2_mask_snow,
            S2_cloud_classification=S2_cloud_classification,
            S2_cloud_classification_device=S2_cloud_classification_device,
            S2_nbar=S2_nbar,
            cloud_response_queue=cloud_response_queue,
            cloud_request_queue=cloud_request_queue)

        # this happens when the href is not available
        # -> planetary computer issue
        if subtile_array_ret is None or write_win is None or subtile_array_bands is None:
            continue

        # also replace nan with 0 so that the mean computation works
        # (this is reverted later)
        subtile_array[:,
                      write_win.row_off:write_win.row_off + write_win.height,
                      write_win.col_off:write_win.col_off +
                      write_win.width] += subtile_array_ret

        subtile_array_count[:, write_win.row_off:write_win.row_off +
                            write_win.height,
                            write_win.col_off:write_win.col_off +
                            write_win.width] += ~(subtile_array_ret == 0)

    if subtile_array_bands is None:
        return None, None

    with warnings.catch_warnings():
        # filter out divide by zero warning, this is expected here
        warnings.simplefilter("ignore")
        # TODO I feel like this is not necessary becauset there should not be
        # more then one subtile in one area
        subtile_array /= subtile_array_count

    # compute cloud classification layer
    if S2_cloud_classification:

        cloud_prob_indices = [
            subtile_array_bands.index(band) for band in S2_cloud_prob_bands
        ]

        # select cloud class based on maximum probability
        cloud_class = np.argmax(subtile_array[cloud_prob_indices],
                                axis=0,
                                keepdims=True)

        # apply max filter on cloud clases to dilate invalid pixels
        cloud_class = sc.maximum_filter(cloud_class,
                                        size=(1, 7, 7),
                                        mode="nearest").astype(np.float32)

        # save cloud classes layer
        subtile_array = np.concatenate([subtile_array, cloud_class], axis=0)
        subtile_array_bands.append(S2_cloud_mask_band)

        if not S2_return_cloud_probabilities:
            subtile_array = np.delete(subtile_array,
                                      cloud_prob_indices,
                                      axis=0)
            for band in S2_cloud_prob_bands:
                del subtile_array_bands[subtile_array_bands.index(band)]

    if S2_mask_snow:
        subtile_array = np.concatenate([
            subtile_array,
            np.expand_dims(compute_potential_snow_layer(
                B03=subtile_array[subtile_array_bands.index("B03")],
                B11=subtile_array[subtile_array_bands.index("B11")],
                B08=subtile_array[subtile_array_bands.index("B08")]),
                           axis=0)
        ])
        subtile_array_bands.append(S2_snow_mask_band)

    return subtile_array, subtile_array_bands<|MERGE_RESOLUTION|>--- conflicted
+++ resolved
@@ -13,15 +13,10 @@
 
 from .cloud_mask import (S2_cloud_mask_band, S2_cloud_prob_bands,
                          worker_get_cloud_mask)
-<<<<<<< HEAD
 from .const import S2_RAW_BAND_RESOLUTION, S2_RAW_BANDS, S2_subtile_size
 from .reproject_util import (bounds_from_transform_height_width_res,
                              calculate_aligned_transform, recrop_write_window)
-=======
-from .const import *
 from .nbar import get_c_factor_value
-from .reproject_util import *
->>>>>>> 6d5a0f47
 from .snow_mask import S2_snow_mask_band, compute_potential_snow_layer
 
 
